--- conflicted
+++ resolved
@@ -27,12 +27,8 @@
         self.pe = torch.from_numpy(position_enc).float().to(self.device)
         self.pe = self.pe.requires_grad_(False)
 
-<<<<<<< HEAD
         self.norm = nn.LayerNorm(self.model_size)
-        self.dropout = nn.Dropout(p=0.1)
-=======
         self.dropout = nn.Dropout(p=dropout)
->>>>>>> 7f06b663
 
     def forward(self, x):
         if x.size(1) == 0:
@@ -42,8 +38,4 @@
         x *= math.sqrt(self.model_size)
 
         pe = self.pe[: x.size(1)]
-<<<<<<< HEAD
-        return self.norm(self.dropout(x + pe))
-=======
-        return self.dropout(x + pe)
->>>>>>> 7f06b663
+        return self.norm(self.dropout(x + pe))