--- conflicted
+++ resolved
@@ -121,13 +121,7 @@
                 layer_outputs.append(attention_output)
                 weights.append(attention_weights)
 
-<<<<<<< HEAD
             if self.reduce_dimensionality:
-                attention_output = self.dimensionality_reducer(attention_output)
-
-            return attention_output, attention_weights
-=======
-                sequence = attention_output
->>>>>>> 49467df2
+                attention_output = self.dimensionality_reducer(layer_outputs[-1])
 
             return layer_outputs[-1], (layer_outputs, weights)