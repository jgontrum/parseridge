import torch.nn as nn
from torch.nn.utils.rnn import pack_padded_sequence, pad_packed_sequence

from parseridge.parser.modules.attention.positional_encodings import PositionalEncoder
from parseridge.parser.modules.attention.self_attention_layer import SelfAttentionLayer
from parseridge.parser.modules.data_parallel import Module
from parseridge.parser.modules.external_embeddings import ExternalEmbeddings
from parseridge.parser.modules.utils import get_mask


class InputEncoder(Module):
    INPUT_ENCODER_MODES = ["lstm", "transformer", "none"]

    def __init__(
        self,
        token_vocabulary,
        token_embedding_size,
        hidden_size=125,
        layers=2,
        self_attention_heads=10,
        self_attention_layers=4,
        dropout=0.33,
        max_sentence_length=100,
        sum_directions=True,
        reduce_dimensionality=0,
        mode="lstm",
        **kwargs,
    ):
        super().__init__(**kwargs)

        self.token_vocabulary = token_vocabulary
        self.input_size = token_embedding_size
        self.hidden_size = hidden_size
        self.max_sentence_length = max_sentence_length
        self.sum_directions = sum_directions
        self.reduce_dimensionality = reduce_dimensionality

        self.mode = mode

        self.token_embeddings = nn.Embedding(
            num_embeddings=len(self.token_vocabulary),
            embedding_dim=token_embedding_size,
            padding_idx=self.token_vocabulary.get_id("<<<PADDING>>>"),
        )
        # TODO Add other feature embeddings here

        if self.mode == "lstm":
            self.rnn = nn.LSTM(
                input_size=self.input_size,
                hidden_size=hidden_size,
                num_layers=layers,
                dropout=dropout,
                bidirectional=True,
                batch_first=True,
            )

            self.output_size = hidden_size if self.sum_directions else 2 * hidden_size
        elif self.mode == "transformer":
            self.positional_encoder = PositionalEncoder(
                model_size=self.input_size, max_length=1024
            )

            self.self_attention_layers = [
                SelfAttentionLayer(
                    model_size=self.input_size, num_heads=self_attention_heads
                )
                for _ in range(self_attention_layers)
            ]

            self.output_size = self.input_size

<<<<<<< HEAD
        if self.reduce_dimensionality:
            self.dimensionality_reducer = nn.Sequential(
                nn.Linear(self.output_size, self.reduce_dimensionality), nn.ReLU()
            )

            self.output_size = self.reduce_dimensionality
=======
        elif self.mode == "none":
            self.output_size = token_embedding_size

        else:
            raise ValueError(f"'{self.mode}' not in {self.INPUT_ENCODER_MODES}.")
>>>>>>> f5dab335

    def load_external_embeddings(self, embeddings: ExternalEmbeddings):
        self.logger.info("Loading external embeddings into the embedding layer...")
        self.token_embeddings.weight = embeddings.get_weight_matrix(
            self.token_vocabulary, self.device
        )

    def forward(self, sentence_batch, sentence_lengths):
        tokens_embedded = self.token_embeddings(sentence_batch)

        if self.mode == "lstm":
            input_packed = pack_padded_sequence(
                tokens_embedded, lengths=sentence_lengths, batch_first=True
            )

            packed_outputs, hidden = self.rnn(input_packed)

            outputs, _ = pad_packed_sequence(packed_outputs, batch_first=True)

            if self.sum_directions:
                outputs = (
                    outputs[:, :, : self.hidden_size] + outputs[:, :, self.hidden_size :]
                )  # Sum bidirectional outputs

            if self.reduce_dimensionality:
                outputs = self.dimensionality_reducer(outputs)

            return outputs, hidden

        elif self.mode == "transformer":
            # Get an inverted mask, where '1' indicates padding
            mask = ~get_mask(
                batch=sentence_batch, lengths=sentence_lengths, device=self.device
            )

            # Add positional encodings
            sequence = self.positional_encoder(tokens_embedded)

            layer_outputs = []
            weights = []
            for self_attention_layer in self.self_attention_layers:
                attention_output, attention_weights = self_attention_layer(
                    sequence=sequence, mask=mask
                )

                layer_outputs.append(attention_output)
                weights.append(attention_weights)

            if self.reduce_dimensionality:
                attention_output = self.dimensionality_reducer(layer_outputs[-1])

<<<<<<< HEAD
            return layer_outputs[-1], (layer_outputs, weights)
=======
        elif self.mode == "none":
            return tokens_embedded, None

        # TODO residual connections
        # TODO dropout
        # TODO layernorm
>>>>>>> f5dab335
<|MERGE_RESOLUTION|>--- conflicted
+++ resolved
@@ -68,21 +68,18 @@
             ]
 
             self.output_size = self.input_size
+        elif self.mode == "none":
+            self.output_size = token_embedding_size
 
-<<<<<<< HEAD
+        else:
+            raise ValueError(f"'{self.mode}' not in {self.INPUT_ENCODER_MODES}.")
+
         if self.reduce_dimensionality:
             self.dimensionality_reducer = nn.Sequential(
                 nn.Linear(self.output_size, self.reduce_dimensionality), nn.ReLU()
             )
 
             self.output_size = self.reduce_dimensionality
-=======
-        elif self.mode == "none":
-            self.output_size = token_embedding_size
-
-        else:
-            raise ValueError(f"'{self.mode}' not in {self.INPUT_ENCODER_MODES}.")
->>>>>>> f5dab335
 
     def load_external_embeddings(self, embeddings: ExternalEmbeddings):
         self.logger.info("Loading external embeddings into the embedding layer...")
@@ -134,13 +131,6 @@
             if self.reduce_dimensionality:
                 attention_output = self.dimensionality_reducer(layer_outputs[-1])
 
-<<<<<<< HEAD
-            return layer_outputs[-1], (layer_outputs, weights)
-=======
+            return attention_output, (layer_outputs, weights)
         elif self.mode == "none":
-            return tokens_embedded, None
-
-        # TODO residual connections
-        # TODO dropout
-        # TODO layernorm
->>>>>>> f5dab335
+            return tokens_embedded, None