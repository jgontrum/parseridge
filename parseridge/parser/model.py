from typing import List, Tuple, Optional

import torch
import torch.nn as nn

from parseridge.corpus.relations import Relations
from parseridge.corpus.vocabulary import Vocabulary
from parseridge.parser.modules.add_and_norm_layer import AddAndNormLayer
from parseridge.parser.modules.configuration_encoder import (
    CONFIGURATION_ENCODERS,
    AttentionReporter,
)
from parseridge.parser.modules.data_parallel import Module
from parseridge.parser.modules.external_embeddings import ExternalEmbeddings
from parseridge.parser.modules.input_encoder import InputEncoder
from parseridge.parser.modules.mlp import MultilayerPerceptron
from parseridge.parser.modules.utils import initialize_xavier_dynet_


class ParseridgeModel(Module):
    def __init__(
        self,
        relations: Relations,
        vocabulary: Vocabulary,
        num_stack: int = 3,
        num_buffer: int = 1,
        lstm_dropout: float = 0.33,
        mlp_dropout: float = 0.25,
        embedding_size: int = 100,
        lstm_hidden_size: int = 125,
        lstm_layers: int = 2,
        input_encoder_type: str = "lstm",
        transition_mlp_layers: List[int] = None,
        relation_mlp_layers: List[int] = None,
        transition_mlp_activation: nn.Module = nn.Tanh,
        relation_mlp_activation: nn.Module = nn.Tanh,
        mlp_input_transformation_layers: List[int] = None,
        embeddings: ExternalEmbeddings = None,
        self_attention_heads: int = 10,
        self_attention_layers: int = 2,
        configuration_encoder: str = "static",
        scale_query: int = None,
        scale_key: int = None,
        scale_value: int = None,
        scoring_function: str = "dot",
        normalization_function: str = "softmax",
        attention_reporter: Optional[AttentionReporter] = None,
        reduce_dimensionality: Optional[int] = None,
        device: str = "cpu",
    ) -> None:

        super().__init__(device=device)

        """ Parameter definitions """
        self.relations = relations
        self.vocabulary = vocabulary

        self.input_encoder_type = input_encoder_type

        self.embedding_size = embedding_size
        self.lstm_hidden_size = lstm_hidden_size
        self.lstm_dropout = lstm_dropout
        self.lstm_layers = lstm_layers

        self.mlp_dropout = mlp_dropout

        if relation_mlp_layers is None:
            relation_mlp_layers = [100]

        if transition_mlp_layers is None:
            transition_mlp_layers = [100]

        self.num_transitions = 4  # LEFT_ARC, RIGHT_ARC, SHIFT and SWAP
        self.num_labels = len(self.relations)

        # Take the top n entries from buffer / stack as input into the MLP
        self.stack_size = num_stack
        self.buffer_size = num_buffer

        """ Module definitions """

        self.input_encoder = InputEncoder(
            token_vocabulary=self.vocabulary,
            token_embedding_size=self.embedding_size,
            hidden_size=self.lstm_hidden_size,
            layers=self.lstm_layers,
            dropout=self.lstm_dropout,
            sum_directions=False,
            reduce_dimensionality=reduce_dimensionality,
            mode=self.input_encoder_type,
            self_attention_heads=self_attention_heads,
            self_attention_layers=self_attention_layers,
            device=self.device,
        )

        self.lstm_output_transform = MultilayerPerceptron(
            input_size=self.input_encoder.output_size,
            hidden_sizes=[512],
            output_size=self.input_encoder.output_size,
            activation=nn.Tanh,
        )

        self.lstm_output_transform_norm = AddAndNormLayer(
            model_size=self.input_encoder.output_size
        )

        """Computes attention over the output of the input encoder given the state of the
        action encoder. """
        self.configuration_encoder = CONFIGURATION_ENCODERS[configuration_encoder](
            model_size=self.input_encoder.output_size,
            scale_query=scale_query,
            scale_key=scale_key,
            scale_value=scale_value,
            scoring_function=scoring_function,
            normalization_function=normalization_function,
            num_stack=self.stack_size,
            num_buffer=self.buffer_size,
            reporter=attention_reporter,
            device=self.device,
        )

        self.mlp_in_size = self.configuration_encoder.output_size

<<<<<<< HEAD
        self.mlp_input_transform = (
            MultilayerPerceptron(
                input_size=self.mlp_in_size,
                hidden_sizes=mlp_input_transformation_layers,
                output_size=self.mlp_in_size,
                activation=nn.ReLU,
            )
            if mlp_input_transformation_layers
            else nn.Identity()
        )

        self.mlp_input_transform_norm = (
            AddAndNormLayer(model_size=self.mlp_in_size)
            if mlp_input_transformation_layers
            else nn.Identity()
        )

=======
>>>>>>> 6cd3a088
        self.transition_mlp = MultilayerPerceptron(
            input_size=self.mlp_in_size,
            hidden_sizes=transition_mlp_layers,
            output_size=self.num_transitions,
            dropout=self.mlp_dropout,
            activation=transition_mlp_activation,
            device=self.device,
        )

        self.relation_mlp = MultilayerPerceptron(
            input_size=self.mlp_in_size,
            hidden_sizes=relation_mlp_layers,
            output_size=self.num_labels,
            dropout=self.mlp_dropout,
            activation=relation_mlp_activation,
            device=self.device,
        )

        self._mlp_padding_param = nn.Parameter(
            torch.zeros(self.input_encoder.output_size, dtype=torch.float)
        )
        self._mlp_padding = None

        initialize_xavier_dynet_(self)

        if embeddings:
            self.input_encoder.load_external_embeddings(embeddings)

    def reset_(self) -> None:
        self._mlp_padding = nn.Tanh()(self._mlp_padding_param)

    def get_contextualized_input(
        self, token_sequences: torch.Tensor, sentence_lengths: torch.Tensor
    ) -> torch.Tensor:
        outputs, _ = self.input_encoder(token_sequences, sentence_lengths)
        return outputs

    def compute_mlp_output(
        self,
        contextualized_input_batch: torch.Tensor,
        stacks: torch.Tensor,
        stack_lengths: torch.Tensor,
        buffers: torch.Tensor,
        buffer_lengths: torch.Tensor,
        finished_tokens: Optional[torch.Tensor] = None,
        finished_tokens_lengths: Optional[torch.Tensor] = None,
        sentence_lengths: Optional[torch.Tensor] = None,
        sentence_features: Optional[torch.Tensor] = None,
        sentence_ids: Optional[List[str]] = None,
    ) -> Tuple[torch.Tensor, torch.Tensor]:

        contextualized_input_batch = self.lstm_output_transform_norm(
            input=contextualized_input_batch,
            output=self.lstm_output_transform(contextualized_input_batch),
        )

        mlp_input = self.configuration_encoder(
            contextualized_input_batch=contextualized_input_batch,
            stacks=stacks,
            buffers=buffers,
            stack_lengths=stack_lengths,
            buffer_lengths=buffer_lengths,
            finished_tokens=finished_tokens,
            finished_tokens_lengths=finished_tokens_lengths,
            sentence_lengths=sentence_lengths,
            sentence_features=sentence_features,
            sentence_ids=sentence_ids,
            padding=self._mlp_padding,
        )

        # Use output and feed it into MLP
        transitions_output = self.transition_mlp(mlp_input)
        relations_output = self.relation_mlp(mlp_input)

        return transitions_output, relations_output

    def forward(
        self,
        stacks: torch.Tensor,
        stack_lengths: torch.Tensor,
        buffers: torch.Tensor,
        buffer_lengths: torch.Tensor,
        sentence_tokens: Optional[torch.Tensor] = None,
        sentence_lengths: Optional[torch.Tensor] = None,
        contextualized_input_batch: Optional[List[torch.Tensor]] = None,
        finished_tokens: Optional[torch.Tensor] = None,
        finished_tokens_lengths: Optional[torch.Tensor] = None,
        sentence_features: Optional[torch.Tensor] = None,
        sentence_ids: Optional[List[str]] = None,
    ) -> Tuple[torch.Tensor, torch.Tensor]:

        if contextualized_input_batch is None:
            assert sentence_tokens is not None
            assert sentence_lengths is not None
            # Pass all sentences through the input encoder to create contextualized
            # token tensors.
            contextualized_input_batch = self.get_contextualized_input(
                sentence_tokens, sentence_lengths
            )
        else:
            # If we already have the output of the input encoder as lists,
            # create a tensor out of them. This happens usually in prediction.
            contextualized_input_batch = torch.stack(contextualized_input_batch)

        transitions_output, relations_output = self.compute_mlp_output(
            contextualized_input_batch=contextualized_input_batch,
            stacks=stacks,
            stack_lengths=stack_lengths,
            buffers=buffers,
            buffer_lengths=buffer_lengths,
            sentence_lengths=sentence_lengths,
            finished_tokens=finished_tokens,
            finished_tokens_lengths=finished_tokens_lengths,
            sentence_features=sentence_features,
            sentence_ids=sentence_ids,
        )

        return transitions_output, relations_output<|MERGE_RESOLUTION|>--- conflicted
+++ resolved
@@ -35,6 +35,7 @@
         transition_mlp_activation: nn.Module = nn.Tanh,
         relation_mlp_activation: nn.Module = nn.Tanh,
         mlp_input_transformation_layers: List[int] = None,
+        encoder_output_transformation_layers: List[int] = None,
         embeddings: ExternalEmbeddings = None,
         self_attention_heads: int = 10,
         self_attention_layers: int = 2,
@@ -93,15 +94,21 @@
             device=self.device,
         )
 
-        self.lstm_output_transform = MultilayerPerceptron(
-            input_size=self.input_encoder.output_size,
-            hidden_sizes=[512],
-            output_size=self.input_encoder.output_size,
-            activation=nn.Tanh,
-        )
-
-        self.lstm_output_transform_norm = AddAndNormLayer(
-            model_size=self.input_encoder.output_size
+        self.encoder_output_transform = (
+            MultilayerPerceptron(
+                input_size=self.input_encoder.output_size,
+                hidden_sizes=[512],
+                output_size=self.input_encoder.output_size,
+                activation=nn.Tanh,
+            )
+            if encoder_output_transformation_layers
+            else nn.Identity()
+        )
+
+        self.encoder_output_transform_norm = (
+            AddAndNormLayer(model_size=self.input_encoder.output_size)
+            if encoder_output_transformation_layers
+            else nn.Identity()
         )
 
         """Computes attention over the output of the input encoder given the state of the
@@ -121,7 +128,6 @@
 
         self.mlp_in_size = self.configuration_encoder.output_size
 
-<<<<<<< HEAD
         self.mlp_input_transform = (
             MultilayerPerceptron(
                 input_size=self.mlp_in_size,
@@ -139,8 +145,6 @@
             else nn.Identity()
         )
 
-=======
->>>>>>> 6cd3a088
         self.transition_mlp = MultilayerPerceptron(
             input_size=self.mlp_in_size,
             hidden_sizes=transition_mlp_layers,
@@ -192,9 +196,9 @@
         sentence_ids: Optional[List[str]] = None,
     ) -> Tuple[torch.Tensor, torch.Tensor]:
 
-        contextualized_input_batch = self.lstm_output_transform_norm(
+        contextualized_input_batch = self.encoder_output_transform_norm(
             input=contextualized_input_batch,
-            output=self.lstm_output_transform(contextualized_input_batch),
+            output=self.encoder_output_transform(contextualized_input_batch),
         )
 
         mlp_input = self.configuration_encoder(
@@ -209,6 +213,10 @@
             sentence_features=sentence_features,
             sentence_ids=sentence_ids,
             padding=self._mlp_padding,
+        )
+
+        mlp_input = self.mlp_input_transform_norm(
+            input=mlp_input, output=self.mlp_input_transform(mlp_input)
         )
 
         # Use output and feed it into MLP
